package oidc

import (
	"errors"
	"strings"
	"time"

	"golang.org/x/text/language"
)

const (
	//ScopeOpenID defines the scope `openid`
	//OpenID Connect requests MUST contain the `openid` scope value
	ScopeOpenID = "openid"

	//ScopeProfile defines the scope `profile`
	//This (optional) scope value requests access to the End-User's default profile Claims,
	//which are: name, family_name, given_name, middle_name, nickname, preferred_username,
	//profile, picture, website, gender, birthdate, zoneinfo, locale, and updated_at.
	ScopeProfile = "profile"

	//ScopeEmail defines the scope `email`
	//This (optional) scope value requests access to the email and email_verified Claims.
	ScopeEmail = "email"

	//ScopeAddress defines the scope `address`
	//This (optional) scope value requests access to the address Claim.
	ScopeAddress = "address"

	//ScopePhone defines the scope `phone`
	//This (optional) scope value requests access to the phone_number and phone_number_verified Claims.
	ScopePhone = "phone"

	//ScopeOfflineAccess defines the scope `offline_access`
	//This (optional) scope value requests that an OAuth 2.0 Refresh Token be issued that can be used to obtain an Access Token
	//that grants access to the End-User's UserInfo Endpoint even when the End-User is not present (not logged in).
	ScopeOfflineAccess = "offline_access"

	//ResponseTypeCode for the Authorization Code Flow returning a code from the Authorization Server
	ResponseTypeCode ResponseType = "code"

	//ResponseTypeIDToken for the Implicit Flow returning id and access tokens directly from the Authorization Server
	ResponseTypeIDToken ResponseType = "id_token token"

	//ResponseTypeIDTokenOnly for the Implicit Flow returning only id token directly from the Authorization Server
	ResponseTypeIDTokenOnly ResponseType = "id_token"

	DisplayPage  Display = "page"
	DisplayPopup Display = "popup"
	DisplayTouch Display = "touch"
	DisplayWAP   Display = "wap"

	//PromptNone (`none`) disallows the Authorization Server to display any authentication or consent user interface pages.
	//An error (login_required, interaction_required, ...) will be returned if the user is not already authenticated or consent is needed
	PromptNone Prompt = "none"

	//PromptLogin (`login`) directs the Authorization Server to prompt the End-User for reauthentication.
	PromptLogin Prompt = "login"

	//PromptConsent (`consent`) directs the Authorization Server to prompt the End-User for consent (of sharing information).
	PromptConsent Prompt = "consent"

	//PromptSelectAccount (`select_account `) directs the Authorization Server to prompt the End-User to select a user account (to enable multi user / session switching)
	PromptSelectAccount Prompt = "select_account"

<<<<<<< HEAD
	GrantTypeCode   GrantType = "authorization_code"
	GrantTypeBearer GrantType = "urn:ietf:params:oauth:grant-type:jwt-bearer"
=======
	//GrantTypeCode defines the grant_type `authorization_code` used for the Token Request in the Authorization Code Flow
	GrantTypeCode GrantType = "authorization_code"
>>>>>>> abd3b6f5

	//BearerToken defines the token_type `Bearer`, which is returned in a successful token response
	BearerToken = "Bearer"
)

var displayValues = map[string]Display{
	"page":  DisplayPage,
	"popup": DisplayPopup,
	"touch": DisplayTouch,
	"wap":   DisplayWAP,
}

//AuthRequest according to:
//https://openid.net/specs/openid-connect-core-1_0.html#AuthRequest
type AuthRequest struct {
	ID           string
	Scopes       Scopes       `schema:"scope"`
	ResponseType ResponseType `schema:"response_type"`
	ClientID     string       `schema:"client_id"`
	RedirectURI  string       `schema:"redirect_uri"` //TODO: type

	State string `schema:"state"`

	// ResponseMode TODO: ?

	Nonce       string   `schema:"nonce"`
	Display     Display  `schema:"display"`
	Prompt      Prompt   `schema:"prompt"`
	MaxAge      uint32   `schema:"max_age"`
	UILocales   Locales  `schema:"ui_locales"`
	IDTokenHint string   `schema:"id_token_hint"`
	LoginHint   string   `schema:"login_hint"`
	ACRValues   []string `schema:"acr_values"`

	CodeChallenge       string              `schema:"code_challenge"`
	CodeChallengeMethod CodeChallengeMethod `schema:"code_challenge_method"`
}

//GetRedirectURI returns the redirect_uri value for the ErrAuthRequest interface
func (a *AuthRequest) GetRedirectURI() string {
	return a.RedirectURI
}

//GetResponseType returns the response_type value for the ErrAuthRequest interface
func (a *AuthRequest) GetResponseType() ResponseType {
	return a.ResponseType
}

//GetState returns the optional state value for the ErrAuthRequest interface
func (a *AuthRequest) GetState() string {
	return a.State
}

type TokenRequest interface {
	// GrantType GrantType `schema:"grant_type"`
	GrantType() GrantType
}

type TokenRequestType GrantType

type AccessTokenRequest struct {
	Code         string `schema:"code"`
	RedirectURI  string `schema:"redirect_uri"`
	ClientID     string `schema:"client_id"`
	ClientSecret string `schema:"client_secret"`
	CodeVerifier string `schema:"code_verifier"`
}

func (a *AccessTokenRequest) GrantType() GrantType {
	return GrantTypeCode
}

type AccessTokenResponse struct {
	AccessToken  string `json:"access_token,omitempty" schema:"access_token,omitempty"`
	TokenType    string `json:"token_type,omitempty" schema:"token_type,omitempty"`
	RefreshToken string `json:"refresh_token,omitempty" schema:"refresh_token,omitempty"`
	ExpiresIn    uint64 `json:"expires_in,omitempty" schema:"expires_in,omitempty"`
	IDToken      string `json:"id_token,omitempty" schema:"id_token,omitempty"`
}

type JWTTokenRequest struct {
	Scopes    Scopes    `schema:"scope"`
	Audience  []string  `schema:"aud"`
	IssuedAt  time.Time `schema:"iat"`
	ExpiresAt time.Time `schema:"exp"`
}

type TokenExchangeRequest struct {
	subjectToken       string   `schema:"subject_token"`
	subjectTokenType   string   `schema:"subject_token_type"`
	actorToken         string   `schema:"actor_token"`
	actorTokenType     string   `schema:"actor_token_type"`
	resource           []string `schema:"resource"`
	audience           []string `schema:"audience"`
	Scope              []string `schema:"scope"`
	requestedTokenType string   `schema:"requested_token_type"`
}

type Scopes []string

func (s *Scopes) UnmarshalText(text []byte) error {
	scopes := strings.Split(string(text), " ")
	*s = Scopes(scopes)
	return nil
}

type ResponseType string

type Display string

func (d *Display) UnmarshalText(text []byte) error {
	var ok bool
	display := string(text)
	*d, ok = displayValues[display]
	if !ok {
		return errors.New("")
	}
	return nil
}

type Prompt string

type Locales []language.Tag

func (l *Locales) UnmarshalText(text []byte) error {
	locales := strings.Split(string(text), " ")
	for _, locale := range locales {
		tag, err := language.Parse(locale)
		if err == nil && !tag.IsRoot() {
			*l = append(*l, tag)
		}
	}
	return nil
}

type GrantType string<|MERGE_RESOLUTION|>--- conflicted
+++ resolved
@@ -63,13 +63,10 @@
 	//PromptSelectAccount (`select_account `) directs the Authorization Server to prompt the End-User to select a user account (to enable multi user / session switching)
 	PromptSelectAccount Prompt = "select_account"
 
-<<<<<<< HEAD
+	//GrantTypeCode defines the grant_type `authorization_code` used for the Token Request in the Authorization Code Flow
 	GrantTypeCode   GrantType = "authorization_code"
+	//GrantTypeBearer define the grant_type `urn:ietf:params:oauth:grant-type:jwt-bearer` used for the JWT Authorization Grant
 	GrantTypeBearer GrantType = "urn:ietf:params:oauth:grant-type:jwt-bearer"
-=======
-	//GrantTypeCode defines the grant_type `authorization_code` used for the Token Request in the Authorization Code Flow
-	GrantTypeCode GrantType = "authorization_code"
->>>>>>> abd3b6f5
 
 	//BearerToken defines the token_type `Bearer`, which is returned in a successful token response
 	BearerToken = "Bearer"
